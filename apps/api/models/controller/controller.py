import asyncio
from typing import Union

from loguru import logger
from models.base import BaseManager, Dataset, Model, SessionState
from models.workflow import Workflow
from models.retrieval import Retriever
from models.data_loader import PDFHandler, WordHandler
from langchain.text_splitter import CharacterTextSplitter
from utils import GoogleCloudStorageClient, AnnotatedDataStorageClient
from langchain.schema import Document

from .webhook import WebhookHandler as DatasetWebhookHandler
from models.retrieval.webhook import WebhookHandler as DocumentWebhookHandler
from utils.config import UPSTASH_REDIS_REST_TOKEN, UPSTASH_REDIS_REST_URL
import redis
import json
import copy

from models.prompt_manager.manager import PromptManagerMixin


class RelativeManager(BaseManager):
    def __init__(self) -> None:
        super().__init__()
        self.table = self.get_table("dataset_chain_associations")

    @classmethod
    def get_chain_urn(cls, model_id: str, chain_key: str):
        """Constructs and returns a unique chain identifier.

        Args:
            model_id: The ID of the model.
            chain_key: The key associated with the chain.

        Returns:
            A unique identifier for the chain.
        """
        return f"{model_id}-{chain_key}"

    @BaseManager.db_session
    def save_relative(self, dataset_id: str, model_id: str, chain_key: str):
        """Saves the relative association of a dataset to a chain.

        Args:
            dataset_id: The ID of the dataset.
            model_id: The ID of the model.
            chain_key: The key of the chain.
        """
        urn = self.get_chain_urn(model_id, chain_key)
        logger.info(f"Saving relative {dataset_id} {urn}")
        return self.table.insert().values(dataset_id=dataset_id, chain_urn=urn)

    @BaseManager.db_session
    def _get_relative_datasets(self, model_id: str, chain_key: str):
        urn = self.get_chain_urn(model_id, chain_key)
        logger.info(f"Getting relative datasets {urn}")
        return self.table.select().where(self.table.c.chain_urn == urn)

    @BaseManager.db_session
    def _get_relative_chains(self, dataset_id: str):
        logger.info(f"Getting relative chains {dataset_id}")
        return self.table.select().where(self.table.c.dataset_id == dataset_id)

    @BaseManager.db_session
    def delete_relative(
        self, dataset_id: str = None, model_id: str = None, chain_key: str = None
    ):
        if dataset_id and model_id and chain_key:
            urn = self.get_chain_urn(model_id, chain_key)
            logger.info(f"Deleting relative {dataset_id} {urn}")
            return (
                self.table.delete()
                .where(self.table.c.dataset_id == dataset_id)
                .where(self.table.c.chain_urn == urn)
            )
        elif dataset_id:
            logger.info(f"Deleting relative {dataset_id}")
            return self.table.delete().where(self.table.c.dataset_id == dataset_id)
        elif model_id and chain_key:
            urn = self.get_chain_urn(model_id, chain_key)
            logger.info(f"Deleting relative {urn}")
            return self.table.delete().where(self.table.c.chain_urn == urn)
        else:
            raise ValueError("dataset_id or model_id and chain_key must be provided")

    def get_relative_datasets(self, model_id: str, chain_key: str):
        relative_datasets = self._get_relative_datasets(model_id, chain_key)
        if relative_datasets is None:
            return None
        relative_datasets = relative_datasets.fetchall()
        if len(relative_datasets) == 0:
            return None
        return [dataset.dataset_id for dataset in relative_datasets]

    def get_relative_chains(self, dataset_id: str):
        relative_chains = self._get_relative_chains(dataset_id)
        if relative_chains is None:
            return None
        relative_chains = relative_chains.fetchall()
        if len(relative_chains) == 0:
            return None
        return [chain.chain_urn for chain in relative_chains]


relative_manager = RelativeManager()


class DatasetManager(BaseManager):
    def __init__(self) -> None:
        super().__init__()
        self.table = self.get_table("datasets")
        self.redis = redis.Redis(
            host=UPSTASH_REDIS_REST_URL,
            password=UPSTASH_REDIS_REST_TOKEN,
            port=30535,
            ssl=True,
        )

    @staticmethod
    def get_dataset_urn(dataset_id: str):
        return f"dataset:{dataset_id}"

    @BaseManager.db_session
    def save_dataset(self, dataset: Dataset):
        """Saves a dataset to the database and updates the relevant status.

        Args:
            dataset: The dataset object to save.
        """
        logger.info(f"Saving dataset {dataset.id}")
        # check if dataset is pdf
        handler = DatasetWebhookHandler()
        urn = self.get_dataset_urn(dataset.id)
        handler.update_dataset_status(dataset.id, 1)
        if len(dataset.documents) != 0:
            Retriever.create_index(dataset)
        self.redis.set(urn, json.dumps(dataset.dict()))
        handler.update_dataset_status(dataset.id, 0)

        return self.table.insert().values(dataset.dict())

    @BaseManager.db_session
    def _update_dataset(self, dataset_id: str, update_data: dict):
        return (
            self.table.update()
            .where(self.table.c.id == dataset_id)
            .values(**update_data)
        )

    def update_dataset(self, dataset_id: str, update_data: dict):
        logger.info(f"Updating dataset {dataset_id}")
        urn = self.get_dataset_urn(dataset_id)
        if self.redis.get(urn):
            self.redis.delete(urn)
        if update_data.get("documents"):
            handler = DatasetWebhookHandler()
            handler.update_dataset_status(dataset_id, 1)
            dataset = self.get_datasets(dataset_id)[0]
            if update_data.get("retrieval"):
                retrieval_dict = update_data["retrieval"]
            else:
                retrieval_dict = dataset.retrieval
            update_data.pop("retrieval", None)
            update_data["retrieval"] = retrieval_dict
            # Let's start all over again first
            chains = []
            if len(dataset.documents) != 0:
                chains = Retriever.get_relative_chains(dataset)
                Retriever.delete_index(dataset)
            if len(update_data["documents"]) != 0:
                dataset = Dataset(id=dataset_id, **update_data)
                # pages updated
                Retriever.create_index(dataset)
                for chain in chains:
                    parts = chain.split("-", 1)
                    Retriever.add_relative_chain_to_dataset(dataset, parts[0], parts[1])
                handler.update_dataset_status(dataset_id, 0)
                dataset_dict_for_redis = copy.deepcopy(dataset.dict())
                for document in dataset_dict_for_redis["documents"]:
                    document["hundredth_ids"] = [
                        i for i in range(99, document["page_size"], 100)
                    ]
                self.redis.set(urn, json.dumps(dataset_dict_for_redis))
                logger.info(
                    f"Updating dataset {dataset_id} in cache, dataset: {dataset_dict_for_redis}"
                )
                self._update_dataset(dataset_id, dataset.dict())
                return
        self._update_dataset(dataset_id, update_data)

    @BaseManager.db_session
    def delete_dataset(self, dataset_id: str):
        logger.info(f"Deleting dataset {dataset_id}")
        relative_manager.delete_relative(dataset_id=dataset_id)
        self.redis.delete(self.get_dataset_urn(dataset_id))
        return self.table.delete().where(self.table.c.id == dataset_id)

    @BaseManager.db_session
    def _get_datasets(self, dataset_id: str = None):
        if dataset_id:
            logger.info(f"Getting dataset {dataset_id}")
            return self.table.select().where(self.table.c.id == dataset_id)
        else:
            logger.info("Getting all datasets")
            return self.table.select()

    def get_datasets(self, dataset_id: str = None) -> Union[Dataset, list[Dataset]]:
        if dataset_id is not None:
            cache = self.redis.get(self.get_dataset_urn(dataset_id))
            if cache:
                return [Dataset(**json.loads(cache))]
        dataset_info = self._get_datasets(dataset_id)
        if dataset_info is None:
            return None
        dataset_info = dataset_info.fetchall()
        if len(dataset_info) == 0:
            return None
        # return [Dataset(**dataset._mapping) for dataset in dataset_info]
        datasets = []
        for dataset in dataset_info:
            try:
                datasets.append(Dataset(**dataset._mapping))
            except Exception as e:
                logger.error(
                    f'Error when parsing dataset {dataset._mapping["id"]}: {e}'
                )
        for dataset in datasets:
            self.redis.set(self.get_dataset_urn(dataset.id), json.dumps(dataset.dict()))
        return datasets

    def upsert_dataset(self, dataset_id: str, dataset: dict):
        dataset_info = self.get_datasets(dataset_id)
        if dataset_info is None:
            try:
                dataset["id"] = dataset_id
                _dataset = Dataset(**dataset)
                self.save_dataset(_dataset)
            except Exception as e:
                logger.error(f"Error when saving dataset {dataset_id}: {e}")
                raise e
        else:
            self.update_dataset(dataset_id, dataset)

    def get_document_segments(
        self, dataset_id: str, uid: str, offset: int = 0, limit: int = 10, query=None
    ):
        preview = self.get_preview_segment(dataset_id, uid)
        if preview is not None:
            logger.info(f"Preview found for dataset {dataset_id}, document {uid}")
            return len(preview), preview
        if query is not None:
            logger.info(f"Searching for query {query}")
            return self.search_document_segments(dataset_id, uid, query=query)
        # retrieve the dataset object
        dataset_response = self.get_datasets(dataset_id)
        if not dataset_response:
            raise ValueError("Dataset not found")
        dataset = dataset_response[0]
        matching_url = None
        segment_size = None
        for document in dataset.documents:
            if document.uid == uid:
                matching_url = document.url
                segment_size = document.page_size
<<<<<<< HEAD
                # check if the document has 'hundredth_ids'
=======
>>>>>>> 268ff1ba
                if hasattr(document, "hundredth_ids"):
                    hundredth_ids = document.hundredth_ids
                else:
                    hundredth_ids = [i for i in range(99, segment_size, 100)]
                    document.hundredth_ids = hundredth_ids
                    urn = self.get_dataset_urn(dataset_id)
                    self.redis.set(urn, json.dumps(dataset.dict()))
                break
        if not matching_url:
            raise ValueError("UID not found in dataset documents")
        if not hundredth_ids:
            start_idx = 0
            end_idx = segment_size
        else:
            start_idx = 0 if offset == 0 else hundredth_ids[offset // 100 - 1] + 1
            end_idx = (
                segment_size
                if start_idx - 1 == hundredth_ids[-1]
                else hundredth_ids[(offset + limit) // 100 - 1]
            )
        seg_ids_to_fetch = [
            f"{dataset_id}-{matching_url}-{i}" for i in range(start_idx, end_idx + 1)
        ]
        vectors = Retriever.fetch_vectors(ids=seg_ids_to_fetch)
        segments = [
            {"segment_id": seg_id, "content": vectors[seg_id]["metadata"]["text"]}
            for seg_id in sorted(vectors, key=lambda x: int(x.split("-")[-1]))
        ]
        return segment_size, segments

    def search_document_segments(self, dataset_id, uid, query):
        dataset = self.get_datasets(dataset_id)[0]
        doc = None
        for _doc in dataset.documents:
            if _doc.uid == uid:
                doc = _doc
                break
        if doc is None:
            raise ValueError("UID not found in dataset documents")
        retriever = Retriever.get_retriever(
            filter={
                "urn": {
                    "$in": [f"{dataset_id}-{doc.url}-{i}" for i in range(doc.page_size)]
                }
            }
        )
        docs = asyncio.run(retriever.aget_relevant_documents(query))
        segments = []
        segments_id = []
        for _doc in docs:
            if _doc.metadata["urn"] in segments_id:
                continue
            segments.append(
                {
                    "segment_id": _doc.metadata["urn"],
                    "content": _doc.page_content,
                }
            )
            segments_id.append(_doc.metadata["urn"])
        sorted_segments = sorted(
            segments, key=lambda x: int(x["segment_id"].rsplit("-", 1)[-1])
        )
        return len(sorted_segments), sorted_segments

    def add_segment(self, dataset_id, uid, content):
        dataset = self.get_datasets(dataset_id)[0]
        page_size = 0
        matching_url = None
        for doc in dataset.documents:
            if doc.uid == uid:
                page_size = doc.page_size
                matching_url = doc.url
                break
        if page_size == 0:
            raise ValueError("UID not found in dataset documents")
        segment_id = f"{dataset_id}-{matching_url}-{page_size}"
        self.upsert_segment(dataset_id, uid, segment_id, content)

    def upsert_segment(self, dataset_id, uid, segment_id: str, content: str):
        def get_page_size_via_segment_id(segment):
            return int(segment.split("-")[-1])

        dataset = self.get_datasets(dataset_id)[0]
        matching_url = None
        for doc in dataset.documents:
            if doc.uid == uid:
                current_page_size = get_page_size_via_segment_id(segment_id)
                matching_url = doc.url
                if not hasattr(doc, "hundredth_ids"):
                    hundredth_ids = [i for i in range(99, doc.page_size, 100)]
                    doc.hundredth_ids = hundredth_ids
                if content == "":
                    # handle deletion
                    if doc.page_size > 0:
                        segment_length = len(
                            Retriever.fetch_vectors(ids=[segment_id])[segment_id][
                                "metadata"
                            ]["text"]
                        )
                        doc.content_size -= segment_length
                        # update hundreaith_id values
                        if len(doc.hundredth_ids) == 1:
                            if 0 <= current_page_size <= doc.hundredth_ids[0]:
                                doc.hundredth_ids[0] += 1
                        else:
                            adjusted = False
                            if current_page_size <= doc.hundredth_ids[0]:
                                adjusted = True
                                doc.hundredth_ids[0] += 1
                            for i in range(len(doc.hundredth_ids) - 1):
                                if (
                                    adjusted
                                    or doc.hundredth_ids[i]
                                    <= current_page_size
                                    <= doc.hundredth_ids[i + 1]
                                ):
                                    doc.hundredth_ids[i + 1] += 1
                                    adjusted = True
                elif doc.page_size == current_page_size:
                    # handle addition
                    doc.page_size += 1
                    doc.content_size += len(content)
                    if doc.hundredth_ids:
                        if doc.page_size - doc.hundredth_ids[-1] >= 100:
                            seg_ids = [
                                f"{dataset_id}-{matching_url}-{i}"
                                for i in range(doc.hundreaith_id[-1], doc.page_size)
                            ]
                            vectors = Retriever.fetch_vectors(ids=seg_ids)
                            if len(vectors) >= 100:
                                last_vector_id = get_page_size_via_segment_id(
                                    list(vectors.keys())[-1]
                                )
                                doc.hundredth_ids.append(last_vector_id)
                    else:
                        if doc.page_size >= 99:
                            seg_ids = [
                                f"{dataset_id}-{matching_url}-{i}"
                                for i in range(0, doc.page_size)
                            ]
                            vectors = Retriever.fetch_vectors(ids=seg_ids)
                            if len(vectors) >= 100:
                                last_vector_id = get_page_size_via_segment_id(
                                    list(vectors.keys())[-1]
                                )
                                doc.hundredth_ids.append(last_vector_id)
                else:
                    # handle edit
                    segment_length = len(
                        Retriever.fetch_vectors(ids=[segment_id])[segment_id][
                            "metadata"
                        ]["text"]
                    )
                    doc.content_size += len(content) - segment_length
                break
        urn = self.get_dataset_urn(dataset_id)
        self.redis.set(urn, json.dumps(dataset.dict()))
        for document in dataset.documents:
            document.hundredth_ids = []
        self._update_dataset(dataset_id, dataset.dict())
        logger.info(
            f"Updating dataset {dataset_id} in cache, dataset: {dataset.dict()}"
        )
        webhook_handler = DocumentWebhookHandler()
        for doc in dataset.documents:
            webhook_handler.update_document_status(
                dataset.id, doc.uid, doc.content_size, 0
            )
        if content:
            first_segment = "-".join(segment_id.split("-")[0:2])
            metadata = Retriever.get_metadata(first_segment)
            metadata["text"] = content
            metadata["urn"] = segment_id
            Retriever.upsert_vector(segment_id, content, metadata)
        else:
            Retriever.delete_vector(segment_id)

    def upsert_preview(self, dataset, preview_size, document_uid):
        # todo change logic to retriever folder
        url = None
        splitter = {}
        doc_type = None
        uid = None
        for doc in dataset.documents:
            if doc.uid == document_uid:
                url = doc.url
                splitter = doc.split_option
                doc_type = doc.type
                uid = doc.uid
                break
        if doc_type == None:
            raise ValueError("UID not found in dataset documents")
        text_splitter = CharacterTextSplitter.from_tiktoken_encoder(
            chunk_size=splitter.get("chunk_size", 100),
            chunk_overlap=splitter.get("chunk_overlap", 0),
        )
        if doc_type == "pdf":
            storage_client = GoogleCloudStorageClient()
            pdf_content = storage_client.load(url)
            text = PDFHandler.extract_text_from_pdf(pdf_content, preview_size)
            pages = text.split("\f")
            _docs = [
                Document(page_content=page, metadata={"source": url}) for page in pages
            ]
        elif doc_type == "annotated_data":
            storage_client = AnnotatedDataStorageClient()
            annotated_data = storage_client.load(uid)
            _docs = [Document(page_content=annotated_data, metadata={"source": uid})]
        elif doc_type == "word":
            storage_client = GoogleCloudStorageClient()
            word_content = storage_client.load(url)
            text = WordHandler.fetch_content(word_content, preview_size)
            pages = text.split("\f")
            _docs = [
                Document(page_content=page, metadata={"source": url}) for page in pages
            ]
        else:
            raise ValueError("Document type not supported")
        _docs = text_splitter.split_documents(_docs)
        preview_list = [
            {"segment_id": "fake", "content": doc.page_content}
            for doc in _docs[:preview_size]
        ]
        self.redis.set(f"preview:{dataset.id}-{document_uid}", json.dumps(preview_list))
        logger.info(f"Upsert preview for dataset {dataset.id}, document {document_uid}")

    def delete_preview_segment(self, dataset_id, document_id):
        self.redis.delete(f"preview:{dataset_id}-{document_id}")

    def get_preview_segment(self, dataset_id, document_id):
        preview = self.redis.get(f"preview:{dataset_id}-{document_id}")
        if preview is None:
            return None
        return json.loads(preview)


dataset_manager = DatasetManager()


class ModelManager(BaseManager):
    def __init__(self) -> None:
        super().__init__()
        self.table = self.get_table("models")
        self.redis = redis.Redis(
            host=UPSTASH_REDIS_REST_URL,
            password=UPSTASH_REDIS_REST_TOKEN,
            port=30535,
            ssl=True,
        )

    @staticmethod
    def get_model_urn(model_id: str):
        return f"model:{model_id}"

    @BaseManager.db_session
    def save_model(self, model: Model):
        """Saves a model to the database and updates related datasets.

        Args:
            model: The model object to save.
        """
        logger.info(f"Saving model {model.id}")
        handler = DatasetWebhookHandler()
        urn = self.get_model_urn(model.id)
        self.redis.set(urn, json.dumps(model.dict()))
        for chain in model.chains:
            for dataset_id in chain.datasets:
                handler.update_dataset_status(dataset_id, 1)
                dataset = dataset_manager.get_datasets(dataset_id)[0]
                relative_manager.save_relative(dataset.id, model.id, chain.key)
                Retriever.add_relative_chain_to_dataset(dataset, model.id, chain.key)
                handler.update_dataset_status(dataset_id, 0)
        return self.table.insert().values(model.dict())

    @BaseManager.db_session
    def update_model(
        self,
        model_id: str,
        update_data: dict,
    ):
        logger.info(f"Updating model {model_id}")
        urn = self.get_model_urn(model_id)
        if self.redis.get(urn):
            logger.info(f"Deleting model {model_id} from cache")
            self.redis.delete(urn)
        handler = DatasetWebhookHandler()
        if update_data.get("chains"):
            model = self.get_models(model_id)[0]
            # Let's start all over again first
            for chain in model.chains:
                for dataset_id in chain.datasets:
                    handler.update_dataset_status(dataset_id, 1)
                    relative_manager.delete_relative(dataset_id, model_id, chain.key)
                    Retriever.delete_relative_chain_from_dataset(
                        dataset_manager.get_datasets(dataset_id)[0], model_id, chain.key
                    )
                    handler.update_dataset_status(dataset_id, 0)
            for chain in update_data["chains"]:
                if "datasets" in chain:
                    for dataset_id in chain["datasets"]:
                        handler.update_dataset_status(dataset_id, 1)
                        dataset = dataset_manager.get_datasets(dataset_id)[0]
                        relative_manager.save_relative(
                            dataset.id, model_id, chain["key"]
                        )
                        Retriever.add_relative_chain_to_dataset(
                            dataset, model_id, chain["key"]
                        )
                        handler.update_dataset_status(dataset_id, 0)
            model_dict = model.dict()
            model_dict.update(update_data)
            self.redis.set(urn, json.dumps(model_dict))
            logger.info(f"Updating model {model_id} in cache, model: {model_dict}")
        return (
            self.table.update().where(self.table.c.id == model_id).values(**update_data)
        )

    @BaseManager.db_session
    def delete_model(self, model_id: str):
        logger.info(f"Deleting model {model_id}")
        self.redis.delete(self.get_model_urn(model_id))
        return self.table.delete().where(self.table.c.id == model_id)

    @BaseManager.db_session
    def _get_model(self, model_id: str = None):
        if model_id:
            logger.info(f"Getting model {model_id}")
            return self.table.select().where(self.table.c.id == model_id)
        else:
            logger.info("Getting all models")
            return self.table.select()

    def get_models(self, model_id: str = None) -> Union[Model, list[Model]]:
        if model_id is not None:
            cache = self.redis.get(self.get_model_urn(model_id))
            if cache:
                logger.info(f"Getting model {model_id} from cache")
                return [Model(**json.loads(cache))]
        model_info = self._get_model(model_id)
        if model_info is None:
            return None
        model_info = model_info.fetchall()
        if len(model_info) == 0:
            return None

        models = []
        for model in model_info:
            try:
                models.append(Model(**model._mapping))
            except Exception as e:
                logger.error(f"Error when parsing model {model._mapping['id']}: {e}")
        for model in models:
            self.redis.set(self.get_model_urn(model.id), json.dumps(model.dict()))
        return models

    def upsert_model(self, model_id: str, model: dict):
        model_info = self.get_models(model_id)
        if model_info is None:
            try:
                _model = Model(**model)
                self.save_model(_model)
            except Exception as e:
                logger.error(
                    f"Error when parsing model {model_id} with properties{model}: {e}"
                )
                return None
        else:
            self.update_model(model_id, model)


model_manager = ModelManager()


class SessionStateManager(BaseManager, PromptManagerMixin):
    def __init__(self) -> None:
        super().__init__()
        self.table = self.get_table("session_state")
        self.redis = redis.Redis(
            host=UPSTASH_REDIS_REST_URL,
            password=UPSTASH_REDIS_REST_TOKEN,
            port=30535,
            ssl=True,
        )

    @staticmethod
    def get_session_state_urn(session_id: str):
        return f"session:{session_id}"

    @BaseManager.db_session
    def save_session_state(self, session_id: str, model_id: str):
        logger.info(f"Saving session state {session_id}")
        return self.table.insert().values(id=session_id, model_id=model_id)

    @BaseManager.db_session
    def update_session_state(self, session_id: str, model_id: str):
        logger.info(f"Updating session state {session_id}")
        return (
            self.table.update()
            .where(self.table.c.id == session_id)
            .values(model_id=model_id)
        )

    @BaseManager.db_session
    def delete_session_state(self, session_id: str):
        logger.info(f"Deleting session state {session_id}")
        return self.table.delete().where(self.table.c.id == session_id)

    @BaseManager.db_session
    def _get_session_state(self, session_id: str = None):
        if session_id:
            logger.info(f"Getting session state {session_id}")
            return self.table.select().where(self.table.c.id == session_id)
        else:
            logger.info("Getting all session states")
            return self.table.select()

    @BaseManager.db_session
    def _get_session_id(self, model_id: str):
        logger.info(f"Getting session id {model_id}")
        return self.table.select().where(self.table.c.model_id == model_id)

    def get_model_id(self, session_id: str) -> Union[SessionState, list[SessionState]]:
        session_state_info = self._get_session_state(session_id)
        if session_state_info is None:
            return None
        session_state_info = session_state_info.fetchall()
        session_states = []
        for session_state in session_state_info:
            try:
                session_states.append(SessionState(**session_state._mapping))
            except Exception as e:
                logger.error(
                    f"Error when parsing session state {session_state._mapping['id']}: {e}"
                )
        if len(session_states) == 0:
            raise Exception("Session state not found")
        return session_states[0].model_id

    def save_workflow_status(self, session_id, workflow):
        for chain in workflow.context.chains:
            if type(chain) in workflow.context.state_dependent_chains:
                self.save_chain_status(
                    session_id, chain.output_keys[0], chain.process, chain.max_retries
                )
                self.save_chain_output(
                    session_id,
                    chain.output_keys[0],
                    workflow.context.known_values[chain.output_keys[0]],
                )
        self.save_chain_memory(session_id, workflow.context.current_chain_io)
        self.save_workflow_step(session_id, workflow.context.current_chain)

    def get_workflow(self, session_id, model):
        if model is None:
            model_id = self.get_model_id(session_id)
            if model_id is None:
                raise Exception("Session state not found")
            model = model_manager.get_models(model_id)[0]
        workflow = Workflow(model=model, session_id=session_id)
        # get chain status
        for chain in workflow.context.chains:
            if type(chain) in workflow.context.state_dependent_chains:
                tup = self.get_chain_status(session_id, chain.output_keys[0])
                if tup is not None:
                    chain.process = tup[0]
                    chain.max_retries = tup[1]
                output = self.get_chain_output(session_id, chain.output_keys[0])
                if output is None:
                    output = ""
                workflow.outputs[chain.output_keys[0]] = output
        # get chain memory
        # memory example: {"tool_%d_dialog": [{"input": "human input", "output": "tool output"}]}
        workflow.current_memory = {}
        for chain in workflow.context.chains:
            workflow.current_memory[chain.dialog_key] = self.get_chain_memory(
                session_id, chain.output_keys[0]
            )
        # get workflow step
        workflow.context.current_chain = self.get_workflow_step(session_id)
        return workflow

    def delete_session_state_cache_via_model(self, model_id):
        session_info = self._get_session_id(model_id)
        if session_info is None:
            return None
        session_info = session_info.fetchall()
        session_ids = []
        for session in session_info:
            try:
                session_ids.append(SessionState(**session._mapping).id)
            except Exception as e:
                logger.error(
                    f"Error when parsing session state {session._mapping['id']}: {e}"
                )
        for session_id in session_ids:
            self.redis.delete(self.get_session_state_urn(session_id))

    def save_chain_status(self, session_id, output_key, status, max_retries):
        current_status = self.redis.get(self.get_session_state_urn(session_id))
        if current_status:
            current_status = json.loads(current_status)
            current_status[output_key] = (status, max_retries)
            self.redis.set(
                self.get_session_state_urn(session_id), json.dumps(current_status)
            )
        else:
            self.redis.set(
                self.get_session_state_urn(session_id),
                json.dumps({output_key: (status, max_retries)}),
            )

    def get_chain_status(self, session_id, output_key):
        current_status = self.redis.get(self.get_session_state_urn(session_id))
        if current_status:
            current_status = json.loads(current_status)
            return current_status.get(output_key)
        return None

    def get_workflow_step(self, session_id):
        current_step = self.redis.get(f"workflow_step:{session_id}")
        if current_step is None:
            return 0
        return int(current_step)

    def save_workflow_step(self, session_id, current_step):
        self.redis.set(f"workflow_step:{session_id}", current_step)


session_state_manager = SessionStateManager()<|MERGE_RESOLUTION|>--- conflicted
+++ resolved
@@ -263,10 +263,6 @@
             if document.uid == uid:
                 matching_url = document.url
                 segment_size = document.page_size
-<<<<<<< HEAD
-                # check if the document has 'hundredth_ids'
-=======
->>>>>>> 268ff1ba
                 if hasattr(document, "hundredth_ids"):
                     hundredth_ids = document.hundredth_ids
                 else:
