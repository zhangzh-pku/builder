--- conflicted
+++ resolved
@@ -17,28 +17,23 @@
         super().__init__()
         self.table = self.get_table("dataset_chain_associations")
 
-<<<<<<< HEAD
-    @staticmethod
-    def get_chain_urn(model_id: str, chain_key: str):
-=======
     @classmethod
     def get_chain_urn(cls, model_id: str, chain_key: str):
         """Constructs and returns a unique chain identifier.
-        
+
         Args:
             model_id: The ID of the model.
             chain_key: The key associated with the chain.
-            
+
         Returns:
             A unique identifier for the chain.
         """
->>>>>>> da1f90db
         return f"{model_id}-{chain_key}"
 
     @BaseManager.db_session
     def save_relative(self, dataset_id: str, model_id: str, chain_key: str):
         """Saves the relative association of a dataset to a chain.
-        
+
         Args:
             dataset_id: The ID of the dataset.
             model_id: The ID of the model.
@@ -121,7 +116,7 @@
     @BaseManager.db_session
     def save_dataset(self, dataset: Dataset):
         """Saves a dataset to the database and updates the relevant status.
-        
+
         Args:
             dataset: The dataset object to save.
         """
@@ -263,7 +258,7 @@
     @BaseManager.db_session
     def save_model(self, model: Model):
         """Saves a model to the database and updates related datasets.
-        
+
         Args:
             model: The model object to save.
         """
