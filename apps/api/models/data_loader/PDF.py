--- conflicted
+++ resolved
@@ -64,11 +64,8 @@
                                 },
                             )
                         )
-<<<<<<< HEAD
-=======
                 elif document.type == "annotated_data":
                     pass
->>>>>>> 060e82cf
                 else:
                     logger.error(f"Document type {document.type} not supported")
                     raise Exception("Document type not supported")
