--- conflicted
+++ resolved
@@ -7,13 +7,8 @@
     "gpt-4": 8191,
     "gpt-4-0314": 8191,
     "gpt-4-0613": 8191,
-<<<<<<< HEAD
-    "gpt-3.5-turbo-1106": 4096,
-    "gpt-4-1106-preview": 8191,
-=======
     "gpt-3.5-turbo-1106": 16385,
     "gpt-4-1106-preview": 128000,
->>>>>>> 05bb4a4e
 }
 
 RESPONSE_BUFFER_SIZE = 500